import { HAS_TEXT_BLOCK_REG } from '../config'
import { setCursorAtLastLine } from '../codeMirror'
import { getUniqueId } from '../utils'
import selection from '../selection'
import StateRender from '../parser/StateRender'
import enterCtrl from './enterCtrl'
import updateCtrl from './updateCtrl'
import backspaceCtrl from './backspaceCtrl'
import codeBlockCtrl from './codeBlockCtrl'
import tableBlockCtrl from './tableBlockCtrl'
import History from './history'
import historyCtrl from './historyCtrl'
import arrowCtrl from './arrowCtrl'
import pasteCtrl from './pasteCtrl'
import copyCutCtrl from './copyCutCtrl'
import paragraphCtrl from './paragraphCtrl'
import tabCtrl from './tabCtrl'
import formatCtrl from './formatCtrl'
import searchCtrl from './searchCtrl'
import mathCtrl from './mathCtrl'
import imagePathCtrl from './imagePathCtrl'
import htmlBlockCtrl from './htmlBlock'
import importMarkdown from '../utils/importMarkdown'

const prototypes = [
  tabCtrl,
  enterCtrl,
  updateCtrl,
  backspaceCtrl,
  codeBlockCtrl,
  historyCtrl,
  arrowCtrl,
  pasteCtrl,
  copyCutCtrl,
  tableBlockCtrl,
  paragraphCtrl,
  formatCtrl,
  searchCtrl,
  mathCtrl,
  imagePathCtrl,
  htmlBlockCtrl,
  importMarkdown
]

<<<<<<< HEAD
const HAS_TEXT_BLOCK_REG = /^(h\d|span|th|td|hr|pre)/

=======
>>>>>>> 342565cc
class ContentState {
  constructor (options) {
    const { eventCenter } = options
    Object.assign(this, options)
    // Use to cache the keys which you don't want to remove.
    this.exemption = new Set()
    this.blocks = [ this.createBlockP() ]
    this.stateRender = new StateRender(eventCenter)
    this.codeBlocks = new Map()
    this.loadMathMap = new Map()
    this.renderRange = [null, null]
    this.history = new History(this)
    this.init()
  }

  init () {
    const lastBlock = this.getLastBlock()
    const { key, text } = lastBlock
    const offset = text.length
    this.searchMatches = {
      value: '', // the search value
      matches: [], // matches
      index: -1 // active match
    }
    this.cursor = {
      start: { key, offset },
      end: { key, offset }
    }
    this.history.push({
      type: 'normal',
      blocks: this.blocks,
      cursor: this.cursor
    })
  }

  setCursor () {
    const { start: { key } } = this.cursor
    const block = this.getBlock(key)
    if (block.type !== 'pre') {
      selection.setCursorRange(this.cursor)
    } else {
      const cm = this.codeBlocks.get(key)
      const { pos } = block
      if (pos) {
        cm.focus()
        cm.setCursor(pos)
      } else {
        setCursorAtLastLine(cm)
      }
    }
  }

  setNextRenderRange () {
    const { start, end } = this.cursor
    const startOutMostBlock = this.findOutMostBlock(this.getBlock(start.key))
    const endOutMostBlock = this.findOutMostBlock(this.getBlock(end.key))
    this.renderRange = [ startOutMostBlock.preSibling, endOutMostBlock.nextSibling ]
  }

  render (isRenderCursor = true) {
    const { blocks, cursor, searchMatches: { matches, index } } = this
    const activeBlocks = this.getActiveBlocks()
    matches.forEach((m, i) => {
      m.active = i === index
    })
    this.setNextRenderRange()
    this.stateRender.render(blocks, cursor, activeBlocks, matches)
    this.pre2CodeMirror(isRenderCursor)
    this.renderMath()
    if (isRenderCursor) this.setCursor()
  }

  partialRender () {
    const { blocks, cursor, searchMatches: { matches, index } } = this
    const activeBlocks = this.getActiveBlocks()
    const [ startKey, endKey ] = this.renderRange
    matches.forEach((m, i) => {
      m.active = i === index
    })

    const startIndex = startKey ? blocks.findIndex(block => block.key === startKey) : 0
    const endIndex = endKey ? blocks.findIndex(block => block.key === endKey) + 1 : blocks.length
    const needRenderBlocks = blocks.slice(startIndex, endIndex)

    this.setNextRenderRange()
    this.stateRender.partialRender(needRenderBlocks, cursor, activeBlocks, matches, startKey, endKey)
    this.pre2CodeMirror(true, needRenderBlocks)
    this.renderMath(needRenderBlocks)
    this.setCursor()
  }

  /**
   * A block in Aganippe present a paragraph(block syntax in GFM) or a line in paragraph.
   * a line block must in a `p block` and `p block`'s children must be line blocks.
   */
  createBlock (type = 'span', text = '') { // span type means it is a line block.
    const key = getUniqueId()
    return {
      key,
      type,
      text,
      parent: null,
      preSibling: null,
      nextSibling: null,
      children: []
    }
  }

  createBlockP (text = '') {
    const pBlock = this.createBlock('p')
    const lineBlock = this.createBlock('span', text)
    this.appendChild(pBlock, lineBlock)
    return pBlock
  }

  isCollapse (cursor = this.cursor) {
    const { start, end } = cursor
    return start.key === end.key && start.offset === end.offset
  }

  // getBlocks
  getBlocks () {
    return this.blocks
  }

  getCursor () {
    return this.cursor
  }

  getBlock (key) {
    if (!key) return null
    let result = null
    const travel = blocks => {
      for (const block of blocks) {
        if (block.key === key) {
          result = block
          return
        }
        const { children } = block
        if (children.length) {
          travel(children)
        }
      }
    }
    travel(this.blocks)
    return result
  }

  getParent (block) {
    if (block && block.parent) {
      return this.getBlock(block.parent)
    }
    return null
  }
  // return block and its parents
  getParents (block) {
    const result = []
    result.push(block)
    let parent = this.getParent(block)
    while (parent) {
      result.push(parent)
      parent = this.getParent(parent)
    }
    return result
  }

  getPreSibling (block) {
    return block.preSibling ? this.getBlock(block.preSibling) : null
  }

  getNextSibling (block) {
    return block.nextSibling ? this.getBlock(block.nextSibling) : null
  }

  /**
   * if target is descendant of parent return true, else return false
   * @param  {[type]}  parent [description]
   * @param  {[type]}  target [description]
   * @return {Boolean}        [description]
   */
  isInclude (parent, target) {
    const children = parent.children
    if (children.length === 0) {
      return false
    } else {
      if (children.some(child => child.key === target.key)) {
        return true
      } else {
        return children.some(child => this.isInclude(child, target))
      }
    }
  }

  removeTextOrBlock (block) {
    const checkerIn = block => {
      if (this.exemption.has(block.key)) {
        return true
      } else {
        const parent = this.getBlock(block.parent)
        return parent ? checkerIn(parent) : false
      }
    }

    const checkerOut = block => {
      const children = block.children
      if (children.length) {
        if (children.some(child => this.exemption.has(child.key))) {
          return true
        } else {
          return children.some(child => checkerOut(child))
        }
      } else {
        return false
      }
    }

    if (checkerIn(block) || checkerOut(block)) {
      block.text = ''
      const { children } = block
      if (children.length) {
        children.forEach(child => this.removeTextOrBlock(child))
      }
    } else {
      this.removeBlock(block)
    }
  }
  // help func in removeBlocks
  findFigure (block) {
    if (block.type === 'figure') {
      return block.key
    } else {
      const parent = this.getBlock(block.parent)
      return this.findFigure(parent)
    }
  }

  /**
   * remove blocks between before and after, and includes after block.
   */
  removeBlocks (before, after, isRemoveAfter = true, isRecursion = false) {
    if (!isRecursion) {
      if (/td|th/.test(before.type)) {
        this.exemption.add(this.findFigure(before))
      }
      if (/td|th/.test(after.type)) {
        this.exemption.add(this.findFigure(after))
      }
    }
    let nextSibling = this.getBlock(before.nextSibling)
    let beforeEnd = false
    while (nextSibling) {
      if (nextSibling.key === after.key || this.isInclude(nextSibling, after)) {
        beforeEnd = true
        break
      }
      this.removeTextOrBlock(nextSibling)
      nextSibling = this.getBlock(nextSibling.nextSibling)
    }
    if (!beforeEnd) {
      const parent = this.getParent(before)
      if (parent) {
        this.removeBlocks(parent, after, false, true)
      }
    }
    let preSibling = this.getBlock(after.preSibling)
    let afterEnd = false
    while (preSibling) {
      if (preSibling.key === before.key || this.isInclude(preSibling, before)) {
        afterEnd = true
        break
      }
      this.removeTextOrBlock(preSibling)
      preSibling = this.getBlock(preSibling.preSibling)
    }
    if (!afterEnd) {
      const parent = this.getParent(after)
      if (parent) {
        const isOnlyChild = this.isOnlyChild(after)
        this.removeBlocks(before, parent, isOnlyChild, true)
      }
    }
    if (isRemoveAfter) {
      this.removeTextOrBlock(after)
    }
    if (!isRecursion) {
      this.exemption.clear()
    }
  }

  removeBlock (block, fromBlocks = this.blocks) {
    if (block.type === 'pre') {
      const codeBlockId = block.key
      if (this.codeBlocks.has(codeBlockId)) {
        this.codeBlocks.delete(codeBlockId)
      }
    }
    const remove = (blocks, block) => {
      const len = blocks.length
      let i
      for (i = 0; i < len; i++) {
        if (blocks[i].key === block.key) {
          const preSibling = this.getBlock(block.preSibling)
          const nextSibling = this.getBlock(block.nextSibling)

          if (preSibling) {
            preSibling.nextSibling = nextSibling ? nextSibling.key : null
          }
          if (nextSibling) {
            nextSibling.preSibling = preSibling ? preSibling.key : null
          }

          return blocks.splice(i, 1)
        } else {
          if (blocks[i].children.length) {
            remove(blocks[i].children, block)
          }
        }
      }
    }
    remove(Array.isArray(fromBlocks) ? fromBlocks : fromBlocks.children, block)
  }

  getActiveBlocks () {
    let result = []
    let block = this.getBlock(this.cursor.start.key)
    if (block) result.push(block)
    while (block && block.parent) {
      block = this.getBlock(block.parent)
      result.push(block)
    }
    return result
  }

  insertAfter (newBlock, oldBlock) {
    const siblings = oldBlock.parent ? this.getBlock(oldBlock.parent).children : this.blocks
    const oldNextSibling = this.getBlock(oldBlock.nextSibling)
    const index = this.findIndex(siblings, oldBlock)
    siblings.splice(index + 1, 0, newBlock)
    oldBlock.nextSibling = newBlock.key
    newBlock.parent = oldBlock.parent
    newBlock.preSibling = oldBlock.key
    if (oldNextSibling) {
      newBlock.nextSibling = oldNextSibling.key
      oldNextSibling.preSibling = newBlock.key
    }
  }

  insertBefore (newBlock, oldBlock) {
    const siblings = oldBlock.parent ? this.getBlock(oldBlock.parent).children : this.blocks
    const oldPreSibling = this.getBlock(oldBlock.preSibling)
    const index = this.findIndex(siblings, oldBlock)
    siblings.splice(index, 0, newBlock)
    oldBlock.preSibling = newBlock.key
    newBlock.parent = oldBlock.parent
    newBlock.nextSibling = oldBlock.key

    if (oldPreSibling) {
      oldPreSibling.nextSibling = newBlock.key
      newBlock.preSibling = oldPreSibling.key
    }
  }

  findOutMostBlock (block) {
    const parent = this.getBlock(block.parent)
    return parent ? this.findOutMostBlock(parent) : block
  }

  findIndex (children, block) {
    return children.findIndex(child => child === block)
  }

  prependChild (parent, block) {
    if (parent.children.length) {
      const firstChild = parent.children[0]
      this.insertBefore(block, firstChild)
    } else {
      this.appendChild(parent, block)
    }
  }

  appendChild (parent, block) {
    const len = parent.children.length
    const lastChild = parent.children[len - 1]
    parent.children.push(block)
    block.parent = parent.key
    if (lastChild) {
      lastChild.nextSibling = block.key
      block.preSibling = lastChild.key
    } else {
      block.preSibling = null
    }
    block.nextSibling = null
  }

  replaceBlock (newBlock, oldBlock) {
    const blockList = oldBlock.parent ? this.getParent(oldBlock).children : this.blocks
    const index = this.findIndex(blockList, oldBlock)

    blockList.splice(index, 1, newBlock)
    newBlock.parent = oldBlock.parent
    newBlock.preSibling = oldBlock.preSibling
    newBlock.nextSibling = oldBlock.nextSibling
  }

  isFirstChild (block) {
    return !block.preSibling
  }

  isLastChild (block) {
    return !block.nextSibling
  }

  isOnlyChild (block) {
    return !block.nextSibling && !block.preSibling
  }

  getLastChild (block) {
    const len = block.children.length
    if (len) {
      return block.children[len - 1]
    }
    return null
  }

  firstInDescendant (block) {
    const children = block.children
    if (block.children.length === 0 && HAS_TEXT_BLOCK_REG.test(block.type)) {
      return block
    } else if (children.length) {
      if (children[0].type === 'input' || (children[0].type === 'div' && children[0].editable === false)) { // handle task item
        return this.firstInDescendant(children[1])
      } else {
        return this.firstInDescendant(children[0])
      }
    }
  }

  lastInDescendant (block) {
    if (block.children.length === 0 && HAS_TEXT_BLOCK_REG.test(block.type)) {
      return block
    } else if (block.children.length) {
      const children = block.children
      let lastChild = children[children.length - 1]
      while (lastChild.editable === false) {
        lastChild = this.getPreSibling(lastChild)
      }
      return this.lastInDescendant(lastChild)
    }
  }

  findPreBlockInLocation (block) {
    const parent = this.getParent(block)
    const preBlock = this.getPreSibling(block)
    if (block.preSibling && preBlock.type !== 'input' && preBlock.type !== 'div' && preBlock.editable !== false) { // handle task item and table
      return this.lastInDescendant(preBlock)
    } else if (parent) {
      return this.findPreBlockInLocation(parent)
    } else {
      return null
    }
  }

  findNextBlockInLocation (block) {
    const parent = this.getParent(block)
    const nextBlock = this.getNextSibling(block)

    if (nextBlock && nextBlock.editable !== false) {
      return this.firstInDescendant(nextBlock)
    } else if (parent) {
      return this.findNextBlockInLocation(parent)
    } else {
      return null
    }
  }

  getLastBlock () {
    const { blocks } = this
    const len = blocks.length
    return this.lastInDescendant(blocks[len - 1])
  }

  clear () {
    this.codeBlocks.clear()
  }
}

prototypes.forEach(ctrl => ctrl(ContentState))

export default ContentState<|MERGE_RESOLUTION|>--- conflicted
+++ resolved
@@ -42,11 +42,6 @@
   importMarkdown
 ]
 
-<<<<<<< HEAD
-const HAS_TEXT_BLOCK_REG = /^(h\d|span|th|td|hr|pre)/
-
-=======
->>>>>>> 342565cc
 class ContentState {
   constructor (options) {
     const { eventCenter } = options
