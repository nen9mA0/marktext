--- conflicted
+++ resolved
@@ -1157,7 +1157,6 @@
   padding-right: 0;
 }
 
-<<<<<<< HEAD
 .ag-code-copy {
   position: absolute;
   top: .5em;
@@ -1243,7 +1242,7 @@
   position: relative;
   top: .05em;
 }
-=======
+
 .ag-inline-footnote-identifier {
   background: var(--codeBlockBgColor);
   padding: 0 0.4em;
@@ -1268,5 +1267,4 @@
   font-family: sans-serif;
   cursor: pointer;
   z-index: 100;
-}
->>>>>>> 78bc446d
+}