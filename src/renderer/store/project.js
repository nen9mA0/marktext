--- conflicted
+++ resolved
@@ -105,9 +105,7 @@
         showSideBar: true,
         showTabBar: true
       })
-<<<<<<< HEAD
       dispatch('DISPATCH_LAYOUT_MENU_ITEMS')
-=======
       dispatch('SET_LAYOUT_MENU_ITEM')
 
       // Register new watcher and load directory contents.
@@ -135,7 +133,6 @@
         path: pathname,
         token: responseId
       })
->>>>>>> 0c3c97ca
     })
   },
   LISTEN_FOR_UPDATE_PROJECT ({ commit, state }) {
