--- conflicted
+++ resolved
@@ -95,12 +95,7 @@
 import FrontMenu from 'muya/lib/ui/frontMenu'
 import Search from '../search'
 import bus from '@/bus'
-<<<<<<< HEAD
-import { DEFAULT_EDITOR_FONT_FAMILY } from '@/config'
-=======
 import { DEFAULT_EDITOR_FONT_FAMILY, PATH_SEPARATOR } from '@/config'
-import { showContextMenu } from '@/contextMenu/editor'
->>>>>>> 0c3c97ca
 import notice from '@/services/notification'
 import Printer from '@/services/printService'
 import { SpellcheckerLanguageCommand } from '@/commands'
